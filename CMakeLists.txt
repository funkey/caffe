cmake_minimum_required(VERSION 2.8.7)
if(MSVC)
  # CMake 3.4 introduced a WINDOWS_EXPORT_ALL_SYMBOLS target property that makes it possible to
  # build shared libraries without using the usual declspec() decoration.
  # See: https://blog.kitware.com/create-dlls-on-windows-without-declspec-using-new-cmake-export-all-feature/
  # and https://cmake.org/cmake/help/v3.5/prop_tgt/WINDOWS_EXPORT_ALL_SYMBOLS.html
  # for details.
  cmake_minimum_required(VERSION 3.4)
endif()
if(POLICY CMP0046)
  cmake_policy(SET CMP0046 NEW)
endif()
if(POLICY CMP0054)
  cmake_policy(SET CMP0054 NEW)
endif()

# ---[ Caffe project
project(Caffe C CXX)

# ---[ Caffe version
set(CAFFE_TARGET_VERSION "1.0.0-rc5" CACHE STRING "Caffe logical version")
set(CAFFE_TARGET_SOVERSION "1.0.0-rc5" CACHE STRING "Caffe soname version")
add_definitions(-DCAFFE_VERSION=${CAFFE_TARGET_VERSION})

# ---[ Using cmake scripts and modules
list(APPEND CMAKE_MODULE_PATH ${PROJECT_SOURCE_DIR}/cmake/Modules)

include(ExternalProject)

include(cmake/Utils.cmake)
include(cmake/Targets.cmake)
include(cmake/Misc.cmake)
include(cmake/Summary.cmake)
include(cmake/ConfigGen.cmake)
include(cmake/WindowsCreateLinkHeader.cmake)
include(cmake/TargetResolvePrerequesites.cmake)

# ---[ Options
caffe_option(CPU_ONLY  "Build Caffe without CUDA support" OFF) # TODO: rename to USE_CUDA
caffe_option(USE_CUDNN "Build Caffe with cuDNN library support" ON IF NOT CPU_ONLY)
caffe_option(USE_NCCL "Build Caffe with NCCL library support" OFF)
if(MSVC)
  # default to static libs
  caffe_option(BUILD_SHARED_LIBS "Build shared libraries" OFF)
else()
  caffe_option(BUILD_SHARED_LIBS "Build shared libraries" ON)
endif()
caffe_option(BUILD_python "Build Python wrapper" ON)
set(python_version "2" CACHE STRING "Specify which Python version to use")
caffe_option(BUILD_matlab "Build Matlab wrapper" OFF)
caffe_option(BUILD_docs   "Build documentation" ON IF UNIX OR APPLE)
caffe_option(BUILD_python_layer "Build the Caffe Python layer" ON)
caffe_option(USE_OPENCV "Build with OpenCV support" ON)
caffe_option(USE_LEVELDB "Build with levelDB" ON)
caffe_option(USE_LMDB "Build with lmdb" ON)
caffe_option(ALLOW_LMDB_NOLOCK "Allow MDB_NOLOCK when reading LMDB files (only if necessary)" OFF)
<<<<<<< HEAD
caffe_option(protobuf_MODULE_COMPATIBLE "Make the protobuf-config.cmake compatible with the module mode" ON IF MSVC)
caffe_option(COPY_PREREQUISITES "Copy the prerequisites next to each executable or shared library directory" ON IF MSVC)
caffe_option(INSTALL_PREREQUISITES "Install the prerequisites next to each executable or shared library directory" ON IF MSVC)

if(MSVC AND BUILD_SHARED_LIBS)
  if(CMAKE_GENERATOR MATCHES "Visual Studio")
    # see issue https://gitlab.kitware.com/cmake/cmake/issues/16552#note_215236
    message(FATAL_ERROR "The Visual Studio generator cannot build a shared library. Use the Ninja generator instead.")
  endif()
  # Some tests (solver tests) fail when caffe is built as a shared library. The problem comes
  # from protobuf that has a global static empty_string_ variable. Since caffe and test.testbin
  # link to a static protobuf library both end up with their own instance of the empty_string_
  # variable. This causes some SEH exception to occur. In practice if the caffe executable does not link
  # to protobuf this problem should not happen. Use at your own risk.
  message(WARNING "Some tests (solvers) will fail when building as a shared library with MSVC")
endif()

# ---[ Prebuild dependencies on windows
include(cmake/WindowsDownloadPrebuiltDependencies.cmake)
=======
caffe_option(USE_OPENMP "Link with OpenMP (when your BLAS wants OpenMP and you get linker errors)" OFF)
>>>>>>> 317d162a

# ---[ Dependencies
include(cmake/Dependencies.cmake)

# ---[ Flags
if(UNIX OR APPLE)
  set(CMAKE_CXX_FLAGS "${CMAKE_CXX_FLAGS} -fPIC -Wall")
endif()

caffe_set_caffe_link()

if(USE_libstdcpp)
  set(CMAKE_CXX_FLAGS "${CMAKE_CXX_FLAGS} -stdlib=libstdc++")
  message("-- Warning: forcing libstdc++ (controlled by USE_libstdcpp option in cmake)")
endif()

<<<<<<< HEAD
if(NOT MSVC)
  add_definitions(-DGTEST_USE_OWN_TR1_TUPLE)
endif()

=======
>>>>>>> 317d162a
# ---[ Warnings
caffe_warnings_disable(CMAKE_CXX_FLAGS -Wno-sign-compare -Wno-uninitialized)

# ---[ Config generation
configure_file(cmake/Templates/caffe_config.h.in "${PROJECT_BINARY_DIR}/caffe_config.h")

# ---[ Includes
set(Caffe_INCLUDE_DIR ${PROJECT_SOURCE_DIR}/include)
set(Caffe_SRC_DIR ${PROJECT_SOURCE_DIR}/src)
include_directories(${PROJECT_BINARY_DIR})

# ---[ Includes & defines for CUDA

# cuda_compile() does not have per-call dependencies or include pathes
# (cuda_compile() has per-call flags, but we set them here too for clarity)
#
# list(REMOVE_ITEM ...) invocations remove PRIVATE and PUBLIC keywords from collected definitions and include pathes
if(HAVE_CUDA)
  # pass include pathes to cuda_include_directories()
  set(Caffe_ALL_INCLUDE_DIRS ${Caffe_INCLUDE_DIRS})
  list(REMOVE_ITEM Caffe_ALL_INCLUDE_DIRS PRIVATE PUBLIC)
  cuda_include_directories(${Caffe_INCLUDE_DIR} ${Caffe_SRC_DIR} ${Caffe_ALL_INCLUDE_DIRS})

  # add definitions to nvcc flags directly
  set(Caffe_ALL_DEFINITIONS ${Caffe_DEFINITIONS})
  list(REMOVE_ITEM Caffe_ALL_DEFINITIONS PRIVATE PUBLIC)
  list(APPEND CUDA_NVCC_FLAGS ${Caffe_ALL_DEFINITIONS})
endif()

# ---[ Subdirectories
add_subdirectory(src/gtest)
add_subdirectory(src/caffe)
add_subdirectory(tools)
add_subdirectory(examples)
add_subdirectory(python)
add_subdirectory(matlab)
add_subdirectory(docs)

# ---[ Linter target
add_custom_target(lint COMMAND ${CMAKE_COMMAND} -DPYTHON_EXECUTABLE=${PYTHON_EXECUTABLE} -P ${PROJECT_SOURCE_DIR}/cmake/lint.cmake)

# ---[ pytest target
if(BUILD_python)
  if(UNIX)
    set(python_executable python${python_version})
  else()
    set(python_executable ${PYTHON_EXECUTABLE})
  endif()
  add_custom_target(pytest COMMAND ${python_executable} -m unittest discover -s caffe/test WORKING_DIRECTORY ${PROJECT_SOURCE_DIR}/python )
  add_dependencies(pytest pycaffe)
endif()

# ---[ Configuration summary
caffe_print_configuration_summary()

# ---[ Export configs generation
caffe_generate_export_configs()<|MERGE_RESOLUTION|>--- conflicted
+++ resolved
@@ -54,7 +54,7 @@
 caffe_option(USE_LEVELDB "Build with levelDB" ON)
 caffe_option(USE_LMDB "Build with lmdb" ON)
 caffe_option(ALLOW_LMDB_NOLOCK "Allow MDB_NOLOCK when reading LMDB files (only if necessary)" OFF)
-<<<<<<< HEAD
+caffe_option(USE_OPENMP "Link with OpenMP (when your BLAS wants OpenMP and you get linker errors)" OFF)
 caffe_option(protobuf_MODULE_COMPATIBLE "Make the protobuf-config.cmake compatible with the module mode" ON IF MSVC)
 caffe_option(COPY_PREREQUISITES "Copy the prerequisites next to each executable or shared library directory" ON IF MSVC)
 caffe_option(INSTALL_PREREQUISITES "Install the prerequisites next to each executable or shared library directory" ON IF MSVC)
@@ -74,9 +74,6 @@
 
 # ---[ Prebuild dependencies on windows
 include(cmake/WindowsDownloadPrebuiltDependencies.cmake)
-=======
-caffe_option(USE_OPENMP "Link with OpenMP (when your BLAS wants OpenMP and you get linker errors)" OFF)
->>>>>>> 317d162a
 
 # ---[ Dependencies
 include(cmake/Dependencies.cmake)
@@ -93,13 +90,6 @@
   message("-- Warning: forcing libstdc++ (controlled by USE_libstdcpp option in cmake)")
 endif()
 
-<<<<<<< HEAD
-if(NOT MSVC)
-  add_definitions(-DGTEST_USE_OWN_TR1_TUPLE)
-endif()
-
-=======
->>>>>>> 317d162a
 # ---[ Warnings
 caffe_warnings_disable(CMAKE_CXX_FLAGS -Wno-sign-compare -Wno-uninitialized)
 
