--- conflicted
+++ resolved
@@ -26,10 +26,7 @@
 target_include_directories(caffe ${Caffe_INCLUDE_DIRS}
                                  PUBLIC
                                  $<BUILD_INTERFACE:${Caffe_INCLUDE_DIR}>
-<<<<<<< HEAD
-=======
                                  $<BUILD_INTERFACE:${CMAKE_BINARY_DIR}/include>
->>>>>>> cfaaae1e
                                  $<INSTALL_INTERFACE:include>)
 target_compile_definitions(caffe ${Caffe_DEFINITIONS})
 if(Caffe_COMPILE_OPTIONS)
