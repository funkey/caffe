#include <fcntl.h>

#if defined(_MSC_VER)
#include <io.h>
#endif

#include <google/protobuf/io/coded_stream.h>
#include <google/protobuf/io/zero_copy_stream_impl.h>
#include <google/protobuf/text_format.h>
#ifdef USE_OPENCV
#include <opencv2/core/core.hpp>
#include <opencv2/highgui/highgui.hpp>
#include <opencv2/highgui/highgui_c.h>
#include <opencv2/imgproc/imgproc.hpp>
#endif  // USE_OPENCV
#include <stdint.h>

#include <algorithm>
#include <fstream>  // NOLINT(readability/streams)
#include <string>
#include <vector>

#include "caffe/common.hpp"
#include "caffe/proto/caffe.pb.h"
#include "caffe/util/io.hpp"

const int_tp kProtoReadBytesLimit = INT_MAX;  // Max size of 2 GB minus 1 byte.

namespace caffe {

using google::protobuf::io::FileInputStream;
using google::protobuf::io::FileOutputStream;
using google::protobuf::io::ZeroCopyInputStream;
using google::protobuf::io::CodedInputStream;
using google::protobuf::io::ZeroCopyOutputStream;
using google::protobuf::io::CodedOutputStream;
using google::protobuf::Message;

bool ReadProtoFromTextFile(const char* filename, Message* proto) {
  int_tp fd = open(filename, O_RDONLY);
  CHECK_NE(fd, -1) << "File not found: " << filename;
  FileInputStream* input = new FileInputStream(fd);
  bool success = google::protobuf::TextFormat::Parse(input, proto);
  delete input;
  close(fd);
  return success;
}

void WriteProtoToTextFile(const Message& proto, const char* filename) {
  int_tp fd = open(filename, O_WRONLY | O_CREAT | O_TRUNC, 0644);
  FileOutputStream* output = new FileOutputStream(fd);
  CHECK(google::protobuf::TextFormat::Print(proto, output));
  delete output;
  close(fd);
}

bool ReadProtoFromBinaryFile(const char* filename, Message* proto) {
<<<<<<< HEAD
  int_tp fd = open(filename, O_RDONLY);
=======
#if defined (_MSC_VER)  // for MSC compiler binary flag needs to be specified
  int fd = open(filename, O_RDONLY | O_BINARY);
#else
  int fd = open(filename, O_RDONLY);
#endif
>>>>>>> 3d1f43d7
  CHECK_NE(fd, -1) << "File not found: " << filename;
  ZeroCopyInputStream* raw_input = new FileInputStream(fd);
  CodedInputStream* coded_input = new CodedInputStream(raw_input);
  coded_input->SetTotalBytesLimit(kProtoReadBytesLimit, 536870912);

  bool success = proto->ParseFromCodedStream(coded_input);

  delete coded_input;
  delete raw_input;
  close(fd);
  return success;
}

void WriteProtoToBinaryFile(const Message& proto, const char* filename) {
  fstream output(filename, ios::out | ios::trunc | ios::binary);
  CHECK(proto.SerializeToOstream(&output));
}

#ifdef USE_OPENCV
cv::Mat ReadImageToCVMat(const string& filename,
    const int_tp height, const int_tp width, const bool is_color) {
  cv::Mat cv_img;
  int_tp cv_read_flag = (is_color ? CV_LOAD_IMAGE_COLOR :
    CV_LOAD_IMAGE_GRAYSCALE);
  cv::Mat cv_img_origin = cv::imread(filename, cv_read_flag);
  if (!cv_img_origin.data) {
    LOG(ERROR) << "Could not open or find file " << filename;
    return cv_img_origin;
  }
  if (height > 0 && width > 0) {
    cv::resize(cv_img_origin, cv_img, cv::Size(width, height));
  } else {
    cv_img = cv_img_origin;
  }
  return cv_img;
}

cv::Mat ReadImageToCVMat(const string& filename,
    const int_tp height, const int_tp width) {
  return ReadImageToCVMat(filename, height, width, true);
}

cv::Mat ReadImageToCVMat(const string& filename,
    const bool is_color) {
  return ReadImageToCVMat(filename, 0, 0, is_color);
}

cv::Mat ReadImageToCVMat(const string& filename) {
  return ReadImageToCVMat(filename, 0, 0, true);
}

// Do the file extension and encoding match?
static bool matchExt(const std::string & fn,
                     std::string en) {
  uint_tp p = fn.rfind('.');
  std::string ext = p != fn.npos ? fn.substr(p) : fn;
  std::transform(ext.begin(), ext.end(), ext.begin(), ::tolower);
  std::transform(en.begin(), en.end(), en.begin(), ::tolower);
  if ( ext == en )
    return true;
  if ( en == "jpg" && ext == "jpeg" )
    return true;
  return false;
}

bool ReadImageToDatum(const string& filename, const int_tp label,
    const int_tp height, const int_tp width, const bool is_color,
    const std::string & encoding, Datum* datum) {
  cv::Mat cv_img = ReadImageToCVMat(filename, height, width, is_color);
  if (cv_img.data) {
    if (encoding.size()) {
      if ( (cv_img.channels() == 3) == is_color && !height && !width &&
          matchExt(filename, encoding) )
        return ReadFileToDatum(filename, label, datum);
      std::vector<uchar> buf;
      cv::imencode("."+encoding, cv_img, buf);
      datum->set_data(std::string(reinterpret_cast<char*>(&buf[0]),
                      buf.size()));
      datum->set_label(label);
      datum->set_encoded(true);
      return true;
    }
    CVMatToDatum(cv_img, datum);
    datum->set_label(label);
    return true;
  } else {
    return false;
  }
}
#endif  // USE_OPENCV

bool ReadFileToDatum(const string& filename, const int_tp label,
    Datum* datum) {
  std::streampos size;

  fstream file(filename.c_str(), ios::in|ios::binary|ios::ate);
  if (file.is_open()) {
    size = file.tellg();
    std::string buffer(size, ' ');
    file.seekg(0, ios::beg);
    file.read(&buffer[0], size);
    file.close();
    datum->set_data(buffer);
    datum->set_label(label);
    datum->set_encoded(true);
    return true;
  } else {
    return false;
  }
}

#ifdef USE_OPENCV
cv::Mat DecodeDatumToCVMatNative(const Datum& datum) {
  cv::Mat cv_img;
  CHECK(datum.encoded()) << "Datum not encoded";
  const string& data = datum.data();
  std::vector<char> vec_data(data.c_str(), data.c_str() + data.size());
  cv_img = cv::imdecode(vec_data, -1);
  if (!cv_img.data) {
    LOG(ERROR) << "Could not decode datum ";
  }
  return cv_img;
}
cv::Mat DecodeDatumToCVMat(const Datum& datum, bool is_color) {
  cv::Mat cv_img;
  CHECK(datum.encoded()) << "Datum not encoded";
  const string& data = datum.data();
  std::vector<char> vec_data(data.c_str(), data.c_str() + data.size());
  int_tp cv_read_flag = (is_color ? CV_LOAD_IMAGE_COLOR :
    CV_LOAD_IMAGE_GRAYSCALE);
  cv_img = cv::imdecode(vec_data, cv_read_flag);
  if (!cv_img.data) {
    LOG(ERROR) << "Could not decode datum ";
  }
  return cv_img;
}

// If Datum is encoded will decoded using DecodeDatumToCVMat and CVMatToDatum
// If Datum is not encoded will do nothing
bool DecodeDatumNative(Datum* datum) {
  if (datum->encoded()) {
    cv::Mat cv_img = DecodeDatumToCVMatNative((*datum));
    CVMatToDatum(cv_img, datum);
    return true;
  } else {
    return false;
  }
}
bool DecodeDatum(Datum* datum, bool is_color) {
  if (datum->encoded()) {
    cv::Mat cv_img = DecodeDatumToCVMat((*datum), is_color);
    CVMatToDatum(cv_img, datum);
    return true;
  } else {
    return false;
  }
}

void CVMatToDatum(const cv::Mat& cv_img, Datum* datum) {
  CHECK(cv_img.depth() == CV_8U) << "Image data type must be unsigned byte";
  datum->set_channels(cv_img.channels());
  datum->set_height(cv_img.rows);
  datum->set_width(cv_img.cols);
  datum->clear_data();
  datum->clear_float_data();
  datum->set_encoded(false);
  int_tp datum_channels = datum->channels();
  int_tp datum_height = datum->height();
  int_tp datum_width = datum->width();
  int_tp datum_size = datum_channels * datum_height * datum_width;
  std::string buffer(datum_size, ' ');
  for (int_tp h = 0; h < datum_height; ++h) {
    const uchar* ptr = cv_img.ptr<uchar>(h);
    int_tp img_index = 0;
    for (int_tp w = 0; w < datum_width; ++w) {
      for (int_tp c = 0; c < datum_channels; ++c) {
        int_tp datum_index = (c * datum_height + h) * datum_width + w;
        buffer[datum_index] = static_cast<char>(ptr[img_index++]);
      }
    }
  }
  datum->set_data(buffer);
}
#endif  // USE_OPENCV
}  // namespace caffe<|MERGE_RESOLUTION|>--- conflicted
+++ resolved
@@ -55,15 +55,11 @@
 }
 
 bool ReadProtoFromBinaryFile(const char* filename, Message* proto) {
-<<<<<<< HEAD
+#if defined (_MSC_VER)  // for MSC compiler binary flag needs to be specified
+  int_tp fd = open(filename, O_RDONLY | O_BINARY);
+#else
   int_tp fd = open(filename, O_RDONLY);
-=======
-#if defined (_MSC_VER)  // for MSC compiler binary flag needs to be specified
-  int fd = open(filename, O_RDONLY | O_BINARY);
-#else
-  int fd = open(filename, O_RDONLY);
 #endif
->>>>>>> 3d1f43d7
   CHECK_NE(fd, -1) << "File not found: " << filename;
   ZeroCopyInputStream* raw_input = new FileInputStream(fd);
   CodedInputStream* coded_input = new CodedInputStream(raw_input);
