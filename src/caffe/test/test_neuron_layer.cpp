#include <algorithm>
#include <vector>

#include "google/protobuf/text_format.h"
#include "gtest/gtest.h"

#include "caffe/blob.hpp"
#include "caffe/common.hpp"
#include "caffe/filler.hpp"

#include "caffe/layers/absval_layer.hpp"
#include "caffe/layers/bnll_layer.hpp"
#include "caffe/layers/dropout_layer.hpp"
#include "caffe/layers/elu_layer.hpp"
#include "caffe/layers/exp_layer.hpp"
#include "caffe/layers/inner_product_layer.hpp"
#include "caffe/layers/log_layer.hpp"
#include "caffe/layers/power_layer.hpp"
#include "caffe/layers/prelu_layer.hpp"
#include "caffe/layers/relu_layer.hpp"
#include "caffe/layers/sigmoid_layer.hpp"
#include "caffe/layers/tanh_layer.hpp"
#include "caffe/layers/threshold_layer.hpp"

#ifdef USE_CUDNN
#include "caffe/layers/cudnn_relu_layer.hpp"
#include "caffe/layers/cudnn_sigmoid_layer.hpp"
#include "caffe/layers/cudnn_tanh_layer.hpp"
#endif

#include "caffe/test/test_caffe_main.hpp"
#include "caffe/test/test_gradient_check_util.hpp"

namespace caffe {

template <typename TypeParam>
class NeuronLayerTest : public MultiDeviceTest<TypeParam> {
  typedef typename TypeParam::Dtype Dtype;

 protected:
  NeuronLayerTest()
      : blob_bottom_(new Blob<Dtype>(2, 3, 4, 5)),
        blob_top_(new Blob<Dtype>()) {
    Caffe::set_random_seed(1701, Caffe::GetDefaultDevice());
    // fill the values
    FillerParameter filler_param;
    GaussianFiller<Dtype> filler(filler_param);
    filler.Fill(this->blob_bottom_);
    blob_bottom_vec_.push_back(blob_bottom_);
    blob_top_vec_.push_back(blob_top_);
  }
  virtual ~NeuronLayerTest() { delete blob_bottom_; delete blob_top_; }
  Blob<Dtype>* const blob_bottom_;
  Blob<Dtype>* const blob_top_;
  vector<Blob<Dtype>*> blob_bottom_vec_;
  vector<Blob<Dtype>*> blob_top_vec_;

  void TestDropoutForward(const float dropout_ratio) {
    LayerParameter layer_param;
    // Fill in the given dropout_ratio, unless it's 0.5, in which case we don't
    // set it explicitly to test that 0.5 is the default.
    if (dropout_ratio != 0.5) {
      layer_param.mutable_dropout_param()->set_dropout_ratio(dropout_ratio);
    }
    DropoutLayer<Dtype> layer(layer_param);
    layer_param.set_phase(TRAIN);
    layer.SetUp(this->blob_bottom_vec_, this->blob_top_vec_);
    layer.Forward(this->blob_bottom_vec_, this->blob_top_vec_);
    // Now, check values
    const Dtype* bottom_data = this->blob_bottom_->cpu_data();
    const Dtype* top_data = this->blob_top_->cpu_data();
    float scale = 1. / (1. - layer_param.dropout_param().dropout_ratio());
    const int_tp count = this->blob_bottom_->count();
    // Initialize num_kept to count the number of inputs NOT dropped out.
    int_tp num_kept = 0;
    for (int_tp i = 0; i < count; ++i) {
      if (top_data[i] != 0) {
        ++num_kept;
        EXPECT_EQ(top_data[i], bottom_data[i] * scale);
      }
    }
    const Dtype std_error = sqrt(dropout_ratio * (1 - dropout_ratio) / count);
    // Fail if the number dropped was more than 1.96 * std_error away from the
    // expected number -- requires 95% confidence that the dropout layer is not
    // obeying the given dropout_ratio for test failure.
    const Dtype empirical_dropout_ratio = 1 - num_kept / Dtype(count);
    EXPECT_NEAR(empirical_dropout_ratio, dropout_ratio, 1.96 * std_error);
  }

  void TestExpForward(const float base, const float scale, const float shift) {
    LayerParameter layer_param;
    layer_param.mutable_exp_param()->set_base(base);
    layer_param.mutable_exp_param()->set_scale(scale);
    layer_param.mutable_exp_param()->set_shift(shift);
    ExpLayer<Dtype> layer(layer_param);
    layer.SetUp(blob_bottom_vec_, blob_top_vec_);
    layer.Forward(blob_bottom_vec_, blob_top_vec_);
    const Dtype kDelta = 2e-2;
    const Dtype* bottom_data = blob_bottom_->cpu_data();
    const Dtype* top_data = blob_top_->cpu_data();
    for (int_tp i = 0; i < blob_bottom_->count(); ++i) {
      const Dtype bottom_val = bottom_data[i];
      const Dtype top_val = top_data[i];
      if (base == -1) {
        EXPECT_NEAR(top_val, exp(shift + scale * bottom_val), kDelta);
      } else {
        EXPECT_NEAR(top_val, pow(base, shift + scale * bottom_val), kDelta);
      }
    }
  }

  void TestExpGradient(const float base, const float scale, const float shift) {
    LayerParameter layer_param;
    layer_param.mutable_exp_param()->set_base(base);
    layer_param.mutable_exp_param()->set_scale(scale);
    layer_param.mutable_exp_param()->set_shift(shift);
    ExpLayer<Dtype> layer(layer_param);
    GradientChecker<Dtype> checker(1e-2, 1e-2);
    checker.CheckGradientEltwise(&layer, blob_bottom_vec_, blob_top_vec_);
  }

  void TestPReLU(PReLULayer<Dtype> *layer) {
    layer->Forward(this->blob_bottom_vec_, this->blob_top_vec_);
  // Now, check values
    const Dtype* bottom_data = this->blob_bottom_->cpu_data();
    const Dtype* top_data = this->blob_top_->cpu_data();
    const Dtype* slope_data = layer->blobs()[0]->cpu_data();
    int_tp hw = this->blob_bottom_->height() * this->blob_bottom_->width();
    int_tp channels = this->blob_bottom_->channels();
    bool channel_shared = layer->layer_param().prelu_param().channel_shared();
    for (int_tp i = 0; i < this->blob_bottom_->count(); ++i) {
      int_tp c = channel_shared ? 0 : (i / hw) % channels;
      EXPECT_EQ(top_data[i],
          std::max(bottom_data[i], (Dtype)(0))
          + slope_data[c] * std::min(bottom_data[i], (Dtype)(0)));
    }
  }

  void LogBottomInit() {
    FillerParameter filler_param;
    GaussianFiller<Dtype> filler(filler_param);
    filler.Fill(this->blob_bottom_);
    Dtype* bottom_data = this->blob_bottom_->mutable_cpu_data();
    caffe_exp(this->blob_bottom_->count(), bottom_data, bottom_data);
  }

  void TestLogForward(const float base, const float scale, const float shift) {
    LogBottomInit();
    LayerParameter layer_param;
    layer_param.mutable_log_param()->set_base(base);
    layer_param.mutable_log_param()->set_scale(scale);
    layer_param.mutable_log_param()->set_shift(shift);
    LogLayer<Dtype> layer(layer_param);
    layer.SetUp(blob_bottom_vec_, blob_top_vec_);
    layer.Forward(blob_bottom_vec_, blob_top_vec_);
    const Dtype kDelta = 2e-3;
    const Dtype* bottom_data = blob_bottom_->cpu_data();
    const Dtype* top_data = blob_top_->cpu_data();
    for (int_tp i = 0; i < blob_bottom_->count(); ++i) {
      const Dtype bottom_val = bottom_data[i];
      const Dtype top_val = top_data[i];
      if (base == -1) {
        EXPECT_NEAR(top_val, log(shift + scale * bottom_val), kDelta);
      } else {
        EXPECT_NEAR(top_val, log(shift + scale * bottom_val) / log(base),
                    kDelta);
      }
    }
  }

  void TestLogGradient(const float base, const float scale, const float shift) {
    LogBottomInit();
    LayerParameter layer_param;
    layer_param.mutable_log_param()->set_base(base);
    layer_param.mutable_log_param()->set_scale(scale);
    layer_param.mutable_log_param()->set_shift(shift);
    LogLayer<Dtype> layer(layer_param);
    GradientChecker<Dtype> checker(1e-2, 1e-1);
    checker.CheckGradientEltwise(&layer, blob_bottom_vec_, blob_top_vec_);
  }
};

TYPED_TEST_CASE(NeuronLayerTest, TestDtypesAndDevices);

TYPED_TEST(NeuronLayerTest, TestAbsVal) {
  typedef typename TypeParam::Dtype Dtype;
  LayerParameter layer_param;
  AbsValLayer<Dtype> layer(layer_param);
  layer.SetUp(this->blob_bottom_vec_, this->blob_top_vec_);
  layer.Forward(this->blob_bottom_vec_, this->blob_top_vec_);
  const Dtype* bottom_data = this->blob_bottom_->cpu_data();
  const Dtype* top_data    = this->blob_top_->cpu_data();
  const int_tp count = this->blob_bottom_->count();
  for (int_tp i = 0; i < count; ++i) {
    EXPECT_EQ(top_data[i], fabs(bottom_data[i]));
  }
}

TYPED_TEST(NeuronLayerTest, TestAbsGradient) {
  typedef typename TypeParam::Dtype Dtype;
  LayerParameter layer_param;
  AbsValLayer<Dtype> layer(layer_param);
  GradientChecker<Dtype> checker(1e-2, 1e-2, 1701, 0., 0.01);
  checker.CheckGradientEltwise(&layer, this->blob_bottom_vec_,
      this->blob_top_vec_);
}

TYPED_TEST(NeuronLayerTest, TestReLU) {
  typedef typename TypeParam::Dtype Dtype;
  LayerParameter layer_param;
  ReLULayer<Dtype> layer(layer_param);
  layer.SetUp(this->blob_bottom_vec_, this->blob_top_vec_);
  layer.Forward(this->blob_bottom_vec_, this->blob_top_vec_);
  // Now, check values
  const Dtype* bottom_data = this->blob_bottom_->cpu_data();
  const Dtype* top_data = this->blob_top_->cpu_data();
  for (int_tp i = 0; i < this->blob_bottom_->count(); ++i) {
    EXPECT_GE(top_data[i], 0.);
    EXPECT_TRUE(top_data[i] == 0 || top_data[i] == bottom_data[i]);
  }
}

TYPED_TEST(NeuronLayerTest, TestReLUGradient) {
  typedef typename TypeParam::Dtype Dtype;
  LayerParameter layer_param;
  ReLULayer<Dtype> layer(layer_param);
  GradientChecker<Dtype> checker(1e-2, 1e-2, 1701, 0., 0.01);
  checker.CheckGradientEltwise(&layer, this->blob_bottom_vec_,
      this->blob_top_vec_);
}

TYPED_TEST(NeuronLayerTest, TestReLUWithNegativeSlope) {
  typedef typename TypeParam::Dtype Dtype;
  LayerParameter layer_param;
  CHECK(google::protobuf::TextFormat::ParseFromString(
      "relu_param { negative_slope: 0.01 }", &layer_param));
  ReLULayer<Dtype> layer(layer_param);
  layer.SetUp(this->blob_bottom_vec_, this->blob_top_vec_);
  layer.Forward(this->blob_bottom_vec_, this->blob_top_vec_);
  // Now, check values
  const Dtype* bottom_data = this->blob_bottom_->cpu_data();
  const Dtype* top_data = this->blob_top_->cpu_data();
  for (int_tp i = 0; i < this->blob_bottom_->count(); ++i) {
    if (top_data[i] >= 0) {
      EXPECT_FLOAT_EQ(top_data[i], bottom_data[i]);
    } else {
      EXPECT_FLOAT_EQ(top_data[i], bottom_data[i] * 0.01);
    }
  }
}

TYPED_TEST(NeuronLayerTest, TestReLUGradientWithNegativeSlope) {
  typedef typename TypeParam::Dtype Dtype;
  LayerParameter layer_param;
  CHECK(google::protobuf::TextFormat::ParseFromString(
      "relu_param { negative_slope: 0.01 }", &layer_param));
  ReLULayer<Dtype> layer(layer_param);
  GradientChecker<Dtype> checker(1e-2, 1e-2, 1701, 0., 0.01);
  checker.CheckGradientEltwise(&layer, this->blob_bottom_vec_,
      this->blob_top_vec_);
}

TYPED_TEST(NeuronLayerTest, TestELU) {
  typedef typename TypeParam::Dtype Dtype;
  LayerParameter layer_param;
  CHECK(google::protobuf::TextFormat::ParseFromString(
      "elu_param { alpha: 0.5 }", &layer_param));
  ELULayer<Dtype> layer(layer_param);
  layer.SetUp(this->blob_bottom_vec_, this->blob_top_vec_);
  layer.Forward(this->blob_bottom_vec_, this->blob_top_vec_);
  const Dtype kDelta = 2e-4;
  // Now, check values
  const Dtype* bottom_data = this->blob_bottom_->cpu_data();
  const Dtype* top_data = this->blob_top_->cpu_data();
  for (int i = 0; i < this->blob_bottom_->count(); ++i) {
    if (bottom_data[i] > 0) {
      EXPECT_FLOAT_EQ(top_data[i], bottom_data[i]);
    } else {
      EXPECT_NEAR(top_data[i], 0.5 * (exp(bottom_data[i]) - 1), kDelta);
    }
  }
}

TYPED_TEST(NeuronLayerTest, TestELUasReLU) {
  typedef typename TypeParam::Dtype Dtype;
  LayerParameter layer_param;
  CHECK(google::protobuf::TextFormat::ParseFromString(
      "elu_param { alpha: 0 }", &layer_param));
  ELULayer<Dtype> layer(layer_param);
  layer.SetUp(this->blob_bottom_vec_, this->blob_top_vec_);
  layer.Forward(this->blob_bottom_vec_, this->blob_top_vec_);
  // Now, check values
  const Dtype* bottom_data = this->blob_bottom_->cpu_data();
  const Dtype* top_data = this->blob_top_->cpu_data();
  for (int i = 0; i < this->blob_bottom_->count(); ++i) {
    EXPECT_GE(top_data[i], 0.);
    EXPECT_TRUE(top_data[i] == 0 || top_data[i] == bottom_data[i]);
  }
}

TYPED_TEST(NeuronLayerTest, TestELUGradient) {
  typedef typename TypeParam::Dtype Dtype;
  LayerParameter layer_param;
  ELULayer<Dtype> layer(layer_param);
  GradientChecker<Dtype> checker(1e-2, 1e-3, 1701, 0., 0.01);
  checker.CheckGradientEltwise(&layer, this->blob_bottom_vec_,
      this->blob_top_vec_);
}

TYPED_TEST(NeuronLayerTest, TestELUasReLUGradient) {
  typedef typename TypeParam::Dtype Dtype;
  LayerParameter layer_param;
  CHECK(google::protobuf::TextFormat::ParseFromString(
      "elu_param { alpha: 0 }", &layer_param));
  ELULayer<Dtype> layer(layer_param);
  GradientChecker<Dtype> checker(1e-2, 1e-3, 1701, 0., 0.01);
  checker.CheckGradientEltwise(&layer, this->blob_bottom_vec_,
      this->blob_top_vec_);
}

TYPED_TEST(NeuronLayerTest, TestSigmoid) {
  typedef typename TypeParam::Dtype Dtype;
  LayerParameter layer_param;
  SigmoidLayer<Dtype> layer(layer_param);
  layer.SetUp(this->blob_bottom_vec_, this->blob_top_vec_);
  layer.Forward(this->blob_bottom_vec_, this->blob_top_vec_);
  // Now, check values
  const Dtype* bottom_data = this->blob_bottom_->cpu_data();
  const Dtype* top_data = this->blob_top_->cpu_data();
  const Dtype kDelta = 2e-3;
  for (int_tp i = 0; i < this->blob_bottom_->count(); ++i) {
    EXPECT_NEAR(top_data[i], 1. / (1 + exp(-bottom_data[i])), kDelta);
    // check that we squashed the value between 0 and 1
    EXPECT_GE(top_data[i], 0.);
    EXPECT_LE(top_data[i], 1.);
  }
}

TYPED_TEST(NeuronLayerTest, TestSigmoidGradient) {
  typedef typename TypeParam::Dtype Dtype;
  LayerParameter layer_param;
  SigmoidLayer<Dtype> layer(layer_param);
  GradientChecker<Dtype> checker(1e-2, 1e-2, 1701, 0., 0.01);
  checker.CheckGradientEltwise(&layer, this->blob_bottom_vec_,
      this->blob_top_vec_);
}

TYPED_TEST(NeuronLayerTest, TestTanH) {
  typedef typename TypeParam::Dtype Dtype;
  LayerParameter layer_param;
  TanHLayer<Dtype> layer(layer_param);
  layer.SetUp(this->blob_bottom_vec_, this->blob_top_vec_);
  layer.Forward(this->blob_bottom_vec_, this->blob_top_vec_);
  // Test exact values
  for (int_tp i = 0; i < this->blob_bottom_->num(); ++i) {
    for (int_tp j = 0; j < this->blob_bottom_->channels(); ++j) {
      for (int_tp k = 0; k < this->blob_bottom_->height(); ++k) {
        for (int_tp l = 0; l < this->blob_bottom_->width(); ++l) {
          EXPECT_GE(this->blob_top_->data_at(i, j, k, l) + 1e-4,
             (exp(2*this->blob_bottom_->data_at(i, j, k, l)) - 1) /
             (exp(2*this->blob_bottom_->data_at(i, j, k, l)) + 1));
          EXPECT_LE(this->blob_top_->data_at(i, j, k, l) - 1e-4,
             (exp(2*this->blob_bottom_->data_at(i, j, k, l)) - 1) /
             (exp(2*this->blob_bottom_->data_at(i, j, k, l)) + 1));
        }
      }
    }
  }
}

TYPED_TEST(NeuronLayerTest, TestTanHGradient) {
  typedef typename TypeParam::Dtype Dtype;
  LayerParameter layer_param;
  TanHLayer<Dtype> layer(layer_param);
  GradientChecker<Dtype> checker(1e-2, 1e-2);
  checker.CheckGradientEltwise(&layer, this->blob_bottom_vec_,
      this->blob_top_vec_);
}

TYPED_TEST(NeuronLayerTest, TestExpLayer) {
  typedef typename TypeParam::Dtype Dtype;
  // Test default base of "-1" -- should actually set base := e.
  const Dtype kBase = -1;
  const Dtype kScale = 1;
  const Dtype kShift = 0;
  this->TestExpForward(kBase, kScale, kShift);
}

TYPED_TEST(NeuronLayerTest, TestExpGradient) {
  typedef typename TypeParam::Dtype Dtype;
  // Test default base of "-1" -- should actually set base := e.
  const Dtype kBase = -1;
  const Dtype kScale = 1;
  const Dtype kShift = 0;
  this->TestExpGradient(kBase, kScale, kShift);
}

TYPED_TEST(NeuronLayerTest, TestExpLayerWithShift) {
  typedef typename TypeParam::Dtype Dtype;
  // Test default base of "-1" -- should actually set base := e,
  // with a non-zero shift
  const Dtype kBase = -1;
  const Dtype kScale = 1;
  const Dtype kShift = 1;
  this->TestExpForward(kBase, kScale, kShift);
}

TYPED_TEST(NeuronLayerTest, TestExpGradientWithShift) {
  typedef typename TypeParam::Dtype Dtype;
  // Test default base of "-1" -- should actually set base := e,
  // with a non-zero shift
  const Dtype kBase = -1;
  const Dtype kScale = 1;
  const Dtype kShift = 1;
  this->TestExpGradient(kBase, kScale, kShift);
}

TYPED_TEST(NeuronLayerTest, TestExpLayerBase2) {
  typedef typename TypeParam::Dtype Dtype;
  const Dtype kBase = 2;
  const Dtype kScale = 1;
  const Dtype kShift = 0;
  this->TestExpForward(kBase, kScale, kShift);
}

TYPED_TEST(NeuronLayerTest, TestExpGradientBase2) {
  typedef typename TypeParam::Dtype Dtype;
  const Dtype kBase = 2;
  const Dtype kScale = 1;
  const Dtype kShift = 0;
  this->TestExpGradient(kBase, kScale, kShift);
}

TYPED_TEST(NeuronLayerTest, TestExpLayerBase2Shift1) {
  typedef typename TypeParam::Dtype Dtype;
  const Dtype kBase = 2;
  const Dtype kScale = 1;
  const Dtype kShift = 1;
  this->TestExpForward(kBase, kScale, kShift);
}

TYPED_TEST(NeuronLayerTest, TestExpGradientBase2Shift1) {
  typedef typename TypeParam::Dtype Dtype;
  const Dtype kBase = 2;
  const Dtype kScale = 1;
  const Dtype kShift = 1;
  this->TestExpGradient(kBase, kScale, kShift);
}

TYPED_TEST(NeuronLayerTest, TestExpLayerBase2Scale3) {
  typedef typename TypeParam::Dtype Dtype;
  const Dtype kBase = 2;
  const Dtype kScale = 3;
  const Dtype kShift = 0;
  this->TestExpForward(kBase, kScale, kShift);
}

TYPED_TEST(NeuronLayerTest, TestExpGradientBase2Scale3) {
  typedef typename TypeParam::Dtype Dtype;
  const Dtype kBase = 2;
  const Dtype kScale = 3;
  const Dtype kShift = 0;
  this->TestExpGradient(kBase, kScale, kShift);
}

TYPED_TEST(NeuronLayerTest, TestExpLayerBase2Shift1Scale3) {
  typedef typename TypeParam::Dtype Dtype;
  const Dtype kBase = 2;
  const Dtype kScale = 3;
  const Dtype kShift = 1;
  this->TestExpForward(kBase, kScale, kShift);
}

TYPED_TEST(NeuronLayerTest, TestExpGradientBase2Shift1Scale3) {
  typedef typename TypeParam::Dtype Dtype;
  const Dtype kBase = 2;
  const Dtype kScale = 3;
  const Dtype kShift = 1;
  this->TestExpGradient(kBase, kScale, kShift);
}

TYPED_TEST(NeuronLayerTest, TestLogLayer) {
  typedef typename TypeParam::Dtype Dtype;
  // Test default base of "-1" -- should actually set base := e.
  const Dtype kBase = -1;
  const Dtype kScale = 1;
  const Dtype kShift = 0;
  this->TestLogForward(kBase, kScale, kShift);
}

TYPED_TEST(NeuronLayerTest, TestLogGradient) {
  typedef typename TypeParam::Dtype Dtype;
  // Test default base of "-1" -- should actually set base := e.
  const Dtype kBase = -1;
  const Dtype kScale = 1;
  const Dtype kShift = 0;
  this->TestLogGradient(kBase, kScale, kShift);
}

TYPED_TEST(NeuronLayerTest, TestLogLayerBase2) {
  typedef typename TypeParam::Dtype Dtype;
  const Dtype kBase = 2;
  const Dtype kScale = 1;
  const Dtype kShift = 0;
  this->TestLogForward(kBase, kScale, kShift);
}

TYPED_TEST(NeuronLayerTest, TestLogGradientBase2) {
  typedef typename TypeParam::Dtype Dtype;
  const Dtype kBase = 2;
  const Dtype kScale = 1;
  const Dtype kShift = 0;
  this->TestLogGradient(kBase, kScale, kShift);
}

TYPED_TEST(NeuronLayerTest, TestLogLayerBase2Shift1) {
  typedef typename TypeParam::Dtype Dtype;
  const Dtype kBase = 2;
  const Dtype kScale = 1;
  const Dtype kShift = 1;
  this->TestLogForward(kBase, kScale, kShift);
}

TYPED_TEST(NeuronLayerTest, TestLogGradientBase2Shift1) {
  typedef typename TypeParam::Dtype Dtype;
  const Dtype kBase = 2;
  const Dtype kScale = 1;
  const Dtype kShift = 1;
  this->TestLogGradient(kBase, kScale, kShift);
}

TYPED_TEST(NeuronLayerTest, TestLogLayerBase2Scale3) {
  typedef typename TypeParam::Dtype Dtype;
  const Dtype kBase = 2;
  const Dtype kScale = 3;
  const Dtype kShift = 0;
  this->TestLogForward(kBase, kScale, kShift);
}

TYPED_TEST(NeuronLayerTest, TestLogGradientBase2Scale3) {
  typedef typename TypeParam::Dtype Dtype;
  const Dtype kBase = 2;
  const Dtype kScale = 3;
  const Dtype kShift = 0;
  this->TestLogGradient(kBase, kScale, kShift);
}

TYPED_TEST(NeuronLayerTest, TestLogLayerBase2Shift1Scale3) {
  typedef typename TypeParam::Dtype Dtype;
  const Dtype kBase = 2;
  const Dtype kScale = 3;
  const Dtype kShift = 1;
  this->TestLogForward(kBase, kScale, kShift);
}

TYPED_TEST(NeuronLayerTest, TestLogGradientBase2Shift1Scale3) {
  typedef typename TypeParam::Dtype Dtype;
  const Dtype kBase = 2;
  const Dtype kScale = 3;
  const Dtype kShift = 1;
  this->TestLogGradient(kBase, kScale, kShift);
}

TYPED_TEST(NeuronLayerTest, TestDropoutHalf) {
  const float kDropoutRatio = 0.5;
  this->TestDropoutForward(kDropoutRatio);
}

TYPED_TEST(NeuronLayerTest, TestDropoutThreeQuarters) {
  const float kDropoutRatio = 0.75;
  this->TestDropoutForward(kDropoutRatio);
}

TYPED_TEST(NeuronLayerTest, TestDropoutTestPhase) {
  typedef typename TypeParam::Dtype Dtype;
  LayerParameter layer_param;
  layer_param.set_phase(TEST);
  DropoutLayer<Dtype> layer(layer_param);
  layer.SetUp(this->blob_bottom_vec_, this->blob_top_vec_);
  layer.Forward(this->blob_bottom_vec_, this->blob_top_vec_);
  // Now, check values
  const Dtype* bottom_data = this->blob_bottom_->cpu_data();
  const Dtype* top_data = this->blob_top_->cpu_data();
  for (int_tp i = 0; i < this->blob_bottom_->count(); ++i) {
    if (top_data[i] != 0) {
      EXPECT_EQ(top_data[i], bottom_data[i]);
    }
  }
}

TYPED_TEST(NeuronLayerTest, TestDropoutGradient) {
  typedef typename TypeParam::Dtype Dtype;
  LayerParameter layer_param;
  layer_param.set_phase(TRAIN);
  DropoutLayer<Dtype> layer(layer_param);
  GradientChecker<Dtype> checker(1e-2, 1e-2);
  checker.CheckGradientEltwise(&layer, this->blob_bottom_vec_,
      this->blob_top_vec_);
}

TYPED_TEST(NeuronLayerTest, TestDropoutGradientTest) {
  typedef typename TypeParam::Dtype Dtype;
  LayerParameter layer_param;
  layer_param.set_phase(TEST);
  DropoutLayer<Dtype> layer(layer_param);
  GradientChecker<Dtype> checker(1e-2, 1e-2);
  checker.CheckGradientEltwise(&layer, this->blob_bottom_vec_,
      this->blob_top_vec_);
}

TYPED_TEST(NeuronLayerTest, TestBNLL) {
  typedef typename TypeParam::Dtype Dtype;
  LayerParameter layer_param;
  BNLLLayer<Dtype> layer(layer_param);
  layer.SetUp(this->blob_bottom_vec_, this->blob_top_vec_);
  layer.Forward(this->blob_bottom_vec_, this->blob_top_vec_);
  // Now, check values
  const Dtype* bottom_data = this->blob_bottom_->cpu_data();
  const Dtype* top_data = this->blob_top_->cpu_data();
  for (int_tp i = 0; i < this->blob_bottom_->count(); ++i) {
    EXPECT_GE(top_data[i], 0.);
    EXPECT_GE(top_data[i], bottom_data[i]);
  }
}

TYPED_TEST(NeuronLayerTest, TestBNLLGradient) {
  typedef typename TypeParam::Dtype Dtype;
  LayerParameter layer_param;
  BNLLLayer<Dtype> layer(layer_param);
  GradientChecker<Dtype> checker(1e-2, 1e-2);
  checker.CheckGradientEltwise(&layer, this->blob_bottom_vec_,
      this->blob_top_vec_);
}

TYPED_TEST(NeuronLayerTest, TestPReLUParam) {
  typedef typename TypeParam::Dtype Dtype;
  LayerParameter layer_param;
  PReLULayer<Dtype> layer(layer_param);
  layer.SetUp(this->blob_bottom_vec_, this->blob_top_vec_);
  const Dtype* slopes = layer.blobs()[0]->cpu_data();
  int_tp count = layer.blobs()[0]->count();
  for (int_tp i = 0; i < count; ++i, ++slopes) {
    EXPECT_EQ(*slopes, 0.25);
  }
}

TYPED_TEST(NeuronLayerTest, TestPReLUForward) {
  typedef typename TypeParam::Dtype Dtype;
  LayerParameter layer_param;
  PReLULayer<Dtype> layer(layer_param);
  layer.SetUp(this->blob_bottom_vec_, this->blob_top_vec_);
  FillerParameter filler_param;
  GaussianFiller<Dtype> filler(filler_param);
  filler.Fill(layer.blobs()[0].get());
  this->TestPReLU(&layer);
}

TYPED_TEST(NeuronLayerTest, TestPReLUForwardChannelShared) {
  typedef typename TypeParam::Dtype Dtype;
  LayerParameter layer_param;
  layer_param.mutable_prelu_param()->set_channel_shared(true);
  PReLULayer<Dtype> layer(layer_param);
  layer.SetUp(this->blob_bottom_vec_, this->blob_top_vec_);
  this->TestPReLU(&layer);
}

TYPED_TEST(NeuronLayerTest, TestPReLUGradient) {
  typedef typename TypeParam::Dtype Dtype;
  LayerParameter layer_param;
  PReLULayer<Dtype> layer(layer_param);
  layer.SetUp(this->blob_bottom_vec_, this->blob_top_vec_);
  FillerParameter filler_param;
  GaussianFiller<Dtype> filler(filler_param);
  filler.Fill(layer.blobs()[0].get());
  GradientChecker<Dtype> checker(1e-2, 1e-2, 1701, 0., 0.01);
  checker.CheckGradientExhaustive(&layer, this->blob_bottom_vec_,
      this->blob_top_vec_);
}

TYPED_TEST(NeuronLayerTest, TestPReLUGradientChannelShared) {
  typedef typename TypeParam::Dtype Dtype;
  LayerParameter layer_param;
  layer_param.mutable_prelu_param()->set_channel_shared(true);
  PReLULayer<Dtype> layer(layer_param);
  layer.SetUp(this->blob_bottom_vec_, this->blob_top_vec_);
  GradientChecker<Dtype> checker(1e-2, 1e-2, 1701, 0., 0.01);
  checker.CheckGradientExhaustive(&layer, this->blob_bottom_vec_,
      this->blob_top_vec_);
}

TYPED_TEST(NeuronLayerTest, TestPReLUConsistencyReLU) {
  typedef typename TypeParam::Dtype Dtype;
  LayerParameter prelu_layer_param;
  LayerParameter relu_layer_param;
  relu_layer_param.mutable_relu_param()->set_negative_slope(0.25);
  PReLULayer<Dtype> prelu(prelu_layer_param);
  ReLULayer<Dtype> relu(relu_layer_param);
  // Set up blobs
  vector<Blob<Dtype>*> blob_bottom_vec_2;
  vector<Blob<Dtype>*> blob_top_vec_2;
  shared_ptr<Blob<Dtype> > blob_bottom_2(new Blob<Dtype>());
  shared_ptr<Blob<Dtype> > blob_top_2(new Blob<Dtype>());
  blob_bottom_vec_2.push_back(blob_bottom_2.get());
  blob_top_vec_2.push_back(blob_top_2.get());
  blob_bottom_2->CopyFrom(*this->blob_bottom_, false, true);
  // SetUp layers
  prelu.SetUp(this->blob_bottom_vec_, this->blob_top_vec_);
  relu.SetUp(blob_bottom_vec_2, blob_top_vec_2);
  // Check forward
  prelu.Forward(this->blob_bottom_vec_, this->blob_top_vec_);
  relu.Forward(this->blob_bottom_vec_, blob_top_vec_2);
  for (int_tp s = 0; s < blob_top_2->count(); ++s) {
    EXPECT_EQ(this->blob_top_->cpu_data()[s], blob_top_2->cpu_data()[s]);
  }
  // Check backward
  shared_ptr<Blob<Dtype> > tmp_blob(new Blob<Dtype>());
  tmp_blob->ReshapeLike(*blob_top_2.get());
  FillerParameter filler_param;
  GaussianFiller<Dtype> filler(filler_param);
  filler.Fill(tmp_blob.get());
  caffe_cpu_copy(blob_top_2->count(), tmp_blob->cpu_data(),
      this->blob_top_->mutable_cpu_diff());
  caffe_cpu_copy(blob_top_2->count(), tmp_blob->cpu_data(),
      blob_top_2->mutable_cpu_diff());
  vector<bool> propagate_down;
  propagate_down.push_back(true);
  prelu.Backward(this->blob_top_vec_, propagate_down, this->blob_bottom_vec_);
  relu.Backward(blob_top_vec_2, propagate_down, blob_bottom_vec_2);
  for (int_tp s = 0; s < blob_bottom_2->count(); ++s) {
    EXPECT_EQ(this->blob_bottom_->cpu_diff()[s], blob_bottom_2->cpu_diff()[s]);
  }
}

TYPED_TEST(NeuronLayerTest, TestPReLUInPlace) {
  typedef typename TypeParam::Dtype Dtype;
  // Set layer parameters
  LayerParameter ip_layer_param;
  LayerParameter prelu_layer_param;
  InnerProductParameter *ip_param =
      ip_layer_param.mutable_inner_product_param();
  ip_param->mutable_weight_filler()->set_type("gaussian");
  ip_param->set_num_output(3);
  InnerProductLayer<Dtype> ip(ip_layer_param);
  PReLULayer<Dtype> prelu(prelu_layer_param);
  InnerProductLayer<Dtype> ip2(ip_layer_param);
  PReLULayer<Dtype> prelu2(prelu_layer_param);
  // Set up blobs
  vector<Blob<Dtype>*> blob_bottom_vec_2;
  vector<Blob<Dtype>*> blob_middle_vec_2;
  vector<Blob<Dtype>*> blob_top_vec_2;
  shared_ptr<Blob<Dtype> > blob_bottom_2(new Blob<Dtype>());
  shared_ptr<Blob<Dtype> > blob_middle_2(new Blob<Dtype>());
  shared_ptr<Blob<Dtype> > blob_top_2(new Blob<Dtype>());
  blob_bottom_vec_2.push_back(blob_bottom_2.get());
  blob_middle_vec_2.push_back(blob_middle_2.get());
  blob_top_vec_2.push_back(blob_top_2.get());
  blob_bottom_2->CopyFrom(*this->blob_bottom_, false, true);
  // SetUp layers
  ip.SetUp(this->blob_bottom_vec_, this->blob_top_vec_);
  prelu.SetUp(this->blob_top_vec_, this->blob_top_vec_);
  ip2.SetUp(blob_bottom_vec_2, blob_middle_vec_2);
  prelu2.SetUp(blob_middle_vec_2, blob_top_vec_2);
  caffe_cpu_copy(ip2.blobs()[0]->count(), ip.blobs()[0]->cpu_data(),
      ip2.blobs()[0]->mutable_cpu_data());
  // Forward in-place
  ip.Forward(this->blob_bottom_vec_, this->blob_top_vec_);
  prelu.Forward(this->blob_top_vec_, this->blob_top_vec_);
  // Forward non-in-place
  ip2.Forward(blob_bottom_vec_2, blob_middle_vec_2);
  prelu2.Forward(blob_middle_vec_2, blob_top_vec_2);
  // Check numbers
  for (int_tp s = 0; s < blob_top_2->count(); ++s) {
    EXPECT_EQ(this->blob_top_->cpu_data()[s], blob_top_2->cpu_data()[s]);
  }
  // Fill top diff with random numbers
  shared_ptr<Blob<Dtype> > tmp_blob(new Blob<Dtype>());
  tmp_blob->ReshapeLike(*blob_top_2.get());
  FillerParameter filler_param;
  GaussianFiller<Dtype> filler(filler_param);
  filler.Fill(tmp_blob.get());
  caffe_cpu_copy(blob_top_2->count(), tmp_blob->cpu_data(),
      this->blob_top_->mutable_cpu_diff());
  caffe_cpu_copy(blob_top_2->count(), tmp_blob->cpu_data(),
      blob_top_2->mutable_cpu_diff());
  // Backward in-place
  vector<bool> propagate_down;
  propagate_down.push_back(true);
  prelu.Backward(this->blob_top_vec_, propagate_down, this->blob_top_vec_);
  ip.Backward(this->blob_top_vec_, propagate_down, this->blob_bottom_vec_);
  // Backward non-in-place
  prelu2.Backward(blob_top_vec_2, propagate_down, blob_middle_vec_2);
  ip2.Backward(blob_middle_vec_2, propagate_down, blob_bottom_vec_2);
  // Check numbers
<<<<<<< HEAD
  for (int_tp s = 0; s < blob_bottom_2->count(); ++s) {
    EXPECT_EQ(this->blob_bottom_->cpu_diff()[s], blob_bottom_2->cpu_diff()[s]);
  }
  for (int_tp s = 0; s < ip.blobs()[0]->count(); ++s) {
    EXPECT_EQ(ip.blobs()[0]->cpu_diff()[s], ip2.blobs()[0]->cpu_diff()[s]);
  }
  for (int_tp s = 0; s < ip.blobs()[1]->count(); ++s) {
    EXPECT_EQ(ip.blobs()[1]->cpu_diff()[s], ip2.blobs()[1]->cpu_diff()[s]);
  }
  for (int_tp s = 0; s < prelu.blobs()[0]->count(); ++s) {
    EXPECT_EQ(prelu.blobs()[0]->cpu_diff()[s],
=======
  for (int s = 0; s < blob_bottom_2->count(); ++s) {
    EXPECT_FLOAT_EQ(this->blob_bottom_->cpu_diff()[s],
        blob_bottom_2->cpu_diff()[s]);
  }
  for (int s = 0; s < ip.blobs()[0]->count(); ++s) {
    EXPECT_FLOAT_EQ(ip.blobs()[0]->cpu_diff()[s],
        ip2.blobs()[0]->cpu_diff()[s]);
  }
  for (int s = 0; s < ip.blobs()[1]->count(); ++s) {
    EXPECT_FLOAT_EQ(ip.blobs()[1]->cpu_diff()[s],
        ip2.blobs()[1]->cpu_diff()[s]);
  }
  for (int s = 0; s < prelu.blobs()[0]->count(); ++s) {
    EXPECT_FLOAT_EQ(prelu.blobs()[0]->cpu_diff()[s],
>>>>>>> eeebdab1
        prelu2.blobs()[0]->cpu_diff()[s]);
  }
}

#ifdef USE_CUDNN
template <typename Dtype>
class CuDNNNeuronLayerTest : public GPUDeviceTest<Dtype> {
 protected:
  CuDNNNeuronLayerTest()
      : blob_bottom_(new Blob<Dtype>(2, 3, 4, 5)),
        blob_top_(new Blob<Dtype>()) {
    Caffe::set_random_seed(1701, Caffe::GetDefaultDevice());
    // fill the values
    FillerParameter filler_param;
    GaussianFiller<Dtype> filler(filler_param);
    filler.Fill(this->blob_bottom_);
    blob_bottom_vec_.push_back(blob_bottom_);
    blob_top_vec_.push_back(blob_top_);
  }
  virtual ~CuDNNNeuronLayerTest() { delete blob_bottom_; delete blob_top_; }
  Blob<Dtype>* const blob_bottom_;
  Blob<Dtype>* const blob_top_;
  vector<Blob<Dtype>*> blob_bottom_vec_;
  vector<Blob<Dtype>*> blob_top_vec_;
};

TYPED_TEST_CASE(CuDNNNeuronLayerTest, TestDtypes);

TYPED_TEST(CuDNNNeuronLayerTest, TestReLUCuDNN) {
  if (Caffe::GetDefaultDevice()->backend() == BACKEND_CUDA) {
    LayerParameter layer_param;
    CuDNNReLULayer<TypeParam> layer(layer_param);
    layer.SetUp(this->blob_bottom_vec_, this->blob_top_vec_);
    layer.Forward(this->blob_bottom_vec_, this->blob_top_vec_);
    // Now, check values
    const TypeParam* bottom_data = this->blob_bottom_->cpu_data();
    const TypeParam* top_data = this->blob_top_->cpu_data();
    for (int_tp i = 0; i < this->blob_bottom_->count(); ++i) {
      EXPECT_GE(top_data[i], 0.);
      EXPECT_TRUE(top_data[i] == 0 || top_data[i] == bottom_data[i]);
    }
  }
}

TYPED_TEST(CuDNNNeuronLayerTest, TestReLUGradientCuDNN) {
  if (Caffe::GetDefaultDevice()->backend() == BACKEND_CUDA) {
    LayerParameter layer_param;
    CuDNNReLULayer<TypeParam> layer(layer_param);
    GradientChecker<TypeParam> checker(1e-2, 1e-3, 1701, 0., 0.01);
    checker.CheckGradientEltwise(&layer, this->blob_bottom_vec_,
        this->blob_top_vec_);
  }
}

TYPED_TEST(CuDNNNeuronLayerTest, TestReLUWithNegativeSlopeCuDNN) {
  if (Caffe::GetDefaultDevice()->backend() == BACKEND_CUDA) {
    LayerParameter layer_param;
    CHECK(google::protobuf::TextFormat::ParseFromString(
        "relu_param { negative_slope: 0.01 }", &layer_param));
    CuDNNReLULayer<TypeParam> layer(layer_param);
    layer.SetUp(this->blob_bottom_vec_, this->blob_top_vec_);
    layer.Forward(this->blob_bottom_vec_, this->blob_top_vec_);
    // Now, check values
    const TypeParam* bottom_data = this->blob_bottom_->cpu_data();
    const TypeParam* top_data = this->blob_top_->cpu_data();
    for (int_tp i = 0; i < this->blob_bottom_->count(); ++i) {
      if (top_data[i] >= 0) {
        EXPECT_FLOAT_EQ(top_data[i], bottom_data[i]);
      } else {
        EXPECT_FLOAT_EQ(top_data[i], bottom_data[i] * 0.01);
      }
    }
  }
}

TYPED_TEST(CuDNNNeuronLayerTest, TestReLUGradientWithNegativeSlopeCuDNN) {
  if (Caffe::GetDefaultDevice()->backend() == BACKEND_CUDA) {
    LayerParameter layer_param;
    CHECK(google::protobuf::TextFormat::ParseFromString(
        "relu_param { negative_slope: 0.01 }", &layer_param));
    CuDNNReLULayer<TypeParam> layer(layer_param);
    GradientChecker<TypeParam> checker(1e-2, 1e-3, 1701, 0., 0.01);
    checker.CheckGradientEltwise(&layer, this->blob_bottom_vec_,
        this->blob_top_vec_);
  }
}

TYPED_TEST(CuDNNNeuronLayerTest, TestSigmoidCuDNN) {
  if (Caffe::GetDefaultDevice()->backend() == BACKEND_CUDA) {
    LayerParameter layer_param;
    CuDNNSigmoidLayer<TypeParam> layer(layer_param);
    layer.SetUp(this->blob_bottom_vec_, this->blob_top_vec_);
    layer.Forward(this->blob_bottom_vec_, this->blob_top_vec_);
    // Now, check values
    const TypeParam* bottom_data = this->blob_bottom_->cpu_data();
    const TypeParam* top_data = this->blob_top_->cpu_data();
    for (int_tp i = 0; i < this->blob_bottom_->count(); ++i) {
      EXPECT_FLOAT_EQ(top_data[i], 1. / (1 + exp(-bottom_data[i])));
      // check that we squashed the value between 0 and 1
      EXPECT_GE(top_data[i], 0.);
      EXPECT_LE(top_data[i], 1.);
    }
  }
}

TYPED_TEST(CuDNNNeuronLayerTest, TestSigmoidGradientCuDNN) {
  if (Caffe::GetDefaultDevice()->backend() == BACKEND_CUDA) {
    LayerParameter layer_param;
    CuDNNSigmoidLayer<TypeParam> layer(layer_param);
    GradientChecker<TypeParam> checker(1e-2, 1e-3, 1701, 0., 0.01);
    checker.CheckGradientEltwise(&layer, this->blob_bottom_vec_,
        this->blob_top_vec_);
  }
}

TYPED_TEST(CuDNNNeuronLayerTest, TestTanHCuDNN) {
  if (Caffe::GetDefaultDevice()->backend() == BACKEND_CUDA) {
    LayerParameter layer_param;
    CuDNNTanHLayer<TypeParam> layer(layer_param);
    layer.SetUp(this->blob_bottom_vec_, this->blob_top_vec_);
    layer.Forward(this->blob_bottom_vec_, this->blob_top_vec_);
    // Test exact values
    for (int_tp i = 0; i < this->blob_bottom_->num(); ++i) {
      for (int_tp j = 0; j < this->blob_bottom_->channels(); ++j) {
        for (int_tp k = 0; k < this->blob_bottom_->height(); ++k) {
          for (int_tp l = 0; l < this->blob_bottom_->width(); ++l) {
            EXPECT_GE(this->blob_top_->data_at(i, j, k, l) + 1e-4,
               (exp(2*this->blob_bottom_->data_at(i, j, k, l)) - 1) /
               (exp(2*this->blob_bottom_->data_at(i, j, k, l)) + 1));
            EXPECT_LE(this->blob_top_->data_at(i, j, k, l) - 1e-4,
               (exp(2*this->blob_bottom_->data_at(i, j, k, l)) - 1) /
               (exp(2*this->blob_bottom_->data_at(i, j, k, l)) + 1));
          }
        }
      }
    }
  }
}

TYPED_TEST(CuDNNNeuronLayerTest, TestTanHGradientCuDNN) {
  if (Caffe::GetDefaultDevice()->backend() == BACKEND_CUDA) {
    LayerParameter layer_param;
    CuDNNTanHLayer<TypeParam> layer(layer_param);
    GradientChecker<TypeParam> checker(1e-2, 1e-3);
    checker.CheckGradientEltwise(&layer, this->blob_bottom_vec_,
        this->blob_top_vec_);
  }
}
#endif

}  // namespace caffe<|MERGE_RESOLUTION|>--- conflicted
+++ resolved
@@ -791,34 +791,20 @@
   prelu2.Backward(blob_top_vec_2, propagate_down, blob_middle_vec_2);
   ip2.Backward(blob_middle_vec_2, propagate_down, blob_bottom_vec_2);
   // Check numbers
-<<<<<<< HEAD
   for (int_tp s = 0; s < blob_bottom_2->count(); ++s) {
-    EXPECT_EQ(this->blob_bottom_->cpu_diff()[s], blob_bottom_2->cpu_diff()[s]);
-  }
-  for (int_tp s = 0; s < ip.blobs()[0]->count(); ++s) {
-    EXPECT_EQ(ip.blobs()[0]->cpu_diff()[s], ip2.blobs()[0]->cpu_diff()[s]);
-  }
-  for (int_tp s = 0; s < ip.blobs()[1]->count(); ++s) {
-    EXPECT_EQ(ip.blobs()[1]->cpu_diff()[s], ip2.blobs()[1]->cpu_diff()[s]);
-  }
-  for (int_tp s = 0; s < prelu.blobs()[0]->count(); ++s) {
-    EXPECT_EQ(prelu.blobs()[0]->cpu_diff()[s],
-=======
-  for (int s = 0; s < blob_bottom_2->count(); ++s) {
     EXPECT_FLOAT_EQ(this->blob_bottom_->cpu_diff()[s],
         blob_bottom_2->cpu_diff()[s]);
   }
-  for (int s = 0; s < ip.blobs()[0]->count(); ++s) {
+  for (int_tp s = 0; s < ip.blobs()[0]->count(); ++s) {
     EXPECT_FLOAT_EQ(ip.blobs()[0]->cpu_diff()[s],
         ip2.blobs()[0]->cpu_diff()[s]);
   }
-  for (int s = 0; s < ip.blobs()[1]->count(); ++s) {
+  for (int_tp s = 0; s < ip.blobs()[1]->count(); ++s) {
     EXPECT_FLOAT_EQ(ip.blobs()[1]->cpu_diff()[s],
         ip2.blobs()[1]->cpu_diff()[s]);
   }
-  for (int s = 0; s < prelu.blobs()[0]->count(); ++s) {
+  for (int_tp s = 0; s < prelu.blobs()[0]->count(); ++s) {
     EXPECT_FLOAT_EQ(prelu.blobs()[0]->cpu_diff()[s],
->>>>>>> eeebdab1
         prelu2.blobs()[0]->cpu_diff()[s]);
   }
 }
