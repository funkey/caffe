#include <algorithm>
#include <functional>
#include <utility>
#include <vector>

#include "caffe/common_layers.hpp"

namespace caffe {

template <typename Dtype>
void ArgMaxLayer<Dtype>::LayerSetUp(const vector<Blob<Dtype>*>& bottom,
      const vector<Blob<Dtype>*>& top) {
  const ArgMaxParameter& argmax_param = this->layer_param_.argmax_param();
  out_max_val_ = argmax_param.out_max_val();
  top_k_ = argmax_param.top_k();
  has_axis_ = argmax_param.has_axis();
  CHECK_GE(top_k_, 1) << "top k must not be less than 1.";
  if (has_axis_) {
    axis_ = bottom[0]->CanonicalAxisIndex(argmax_param.axis());
    CHECK_GE(axis_, 0) << "axis must not be less than 0.";
    CHECK_LE(axis_, bottom[0]->num_axes()) <<
      "axis must be less than or equal to the number of axis.";
    CHECK_LE(top_k_, bottom[0]->shape(axis_))
      << "top_k must be less than or equal to the dimension of the axis.";
  } else {
    CHECK_LE(top_k_, bottom[0]->count(1))
      << "top_k must be less than or equal to"
        " the dimension of the flattened bottom blob per instance.";
  }
}

template <typename Dtype>
void ArgMaxLayer<Dtype>::Reshape(const vector<Blob<Dtype>*>& bottom,
      const vector<Blob<Dtype>*>& top) {
<<<<<<< HEAD
  std::vector<int_tp> shape(bottom[0]->num_axes(), 1);
=======
  int num_top_axes = bottom[0]->num_axes();
  if ( num_top_axes < 3 ) num_top_axes = 3;
  std::vector<int> shape(num_top_axes, 1);
>>>>>>> f185a282
  if (has_axis_) {
    // Produces max_ind or max_val per axis
    shape = bottom[0]->shape();
    shape[axis_] = top_k_;
  } else {
    shape[0] = bottom[0]->shape(0);
    // Produces max_ind
    shape[2] = top_k_;
    if (out_max_val_) {
      // Produces max_ind and max_val
      shape[1] = 2;
    }
  }
  top[0]->Reshape(shape);
}

template <typename Dtype>
void ArgMaxLayer<Dtype>::Forward_cpu(const vector<Blob<Dtype>*>& bottom,
    const vector<Blob<Dtype>*>& top) {
  const Dtype* bottom_data = bottom[0]->cpu_data();
  Dtype* top_data = top[0]->mutable_cpu_data();
  int_tp dim, axis_dist;
  if (has_axis_) {
    dim = bottom[0]->shape(axis_);
    // Distance between values of axis in blob
    axis_dist = bottom[0]->count(axis_) / dim;
  } else {
    dim = bottom[0]->count(1);
    axis_dist = 1;
  }
  int_tp num = bottom[0]->count() / dim;
  std::vector<std::pair<Dtype, int_tp> > bottom_data_vector(dim);
  for (int_tp i = 0; i < num; ++i) {
    for (int_tp j = 0; j < dim; ++j) {
      bottom_data_vector[j] = std::make_pair(
        bottom_data[(i / axis_dist * dim + j) * axis_dist + i % axis_dist], j);
    }
    std::partial_sort(
        bottom_data_vector.begin(), bottom_data_vector.begin() + top_k_,
        bottom_data_vector.end(), std::greater<std::pair<Dtype, int_tp> >());
    for (int_tp j = 0; j < top_k_; ++j) {
      if (out_max_val_) {
        if (has_axis_) {
          // Produces max_val per axis
          top_data[(i / axis_dist * top_k_ + j) * axis_dist + i % axis_dist]
            = bottom_data_vector[j].first;
        } else {
          // Produces max_ind and max_val
          top_data[2 * i * top_k_ + j] = bottom_data_vector[j].second;
          top_data[2 * i * top_k_ + top_k_ + j] = bottom_data_vector[j].first;
        }
      } else {
        // Produces max_ind per axis
        top_data[(i / axis_dist * top_k_ + j) * axis_dist + i % axis_dist]
          = bottom_data_vector[j].second;
      }
    }
  }
}

INSTANTIATE_CLASS(ArgMaxLayer);
REGISTER_LAYER_CLASS(ArgMax);

}  // namespace caffe<|MERGE_RESOLUTION|>--- conflicted
+++ resolved
@@ -32,13 +32,9 @@
 template <typename Dtype>
 void ArgMaxLayer<Dtype>::Reshape(const vector<Blob<Dtype>*>& bottom,
       const vector<Blob<Dtype>*>& top) {
-<<<<<<< HEAD
-  std::vector<int_tp> shape(bottom[0]->num_axes(), 1);
-=======
   int num_top_axes = bottom[0]->num_axes();
   if ( num_top_axes < 3 ) num_top_axes = 3;
   std::vector<int> shape(num_top_axes, 1);
->>>>>>> f185a282
   if (has_axis_) {
     // Produces max_ind or max_val per axis
     shape = bottom[0]->shape();
