--- conflicted
+++ resolved
@@ -160,32 +160,10 @@
 template <typename Dtype>
 void HDF5DataLayer<Dtype>::Forward_cpu(const vector<Blob<Dtype>*>& bottom,
       const vector<Blob<Dtype>*>& top) {
-<<<<<<< HEAD
-  const int_tp batch_size = this->layer_param_.hdf5_data_param().batch_size();
-  for (int_tp i = 0; i < batch_size; ++i, ++current_row_) {
-    if (current_row_ == hdf_blobs_[0]->shape(0)) {
-      if (num_files_ > 1) {
-        ++current_file_;
-        if (current_file_ == num_files_) {
-          current_file_ = 0;
-          if (this->layer_param_.hdf5_data_param().shuffle()) {
-            std::random_shuffle(file_permutation_.begin(),
-                                file_permutation_.end());
-          }
-          DLOG(INFO) << "Looping around to first file.";
-        }
-        LoadHDF5FileData(
-            hdf_filenames_[file_permutation_[current_file_]].c_str());
-      }
-      current_row_ = 0;
-      if (this->layer_param_.hdf5_data_param().shuffle())
-        std::random_shuffle(data_permutation_.begin(), data_permutation_.end());
-=======
   const int batch_size = this->layer_param_.hdf5_data_param().batch_size();
   for (int i = 0; i < batch_size; ++i) {
     while (Skip()) {
       Next();
->>>>>>> 8065c189
     }
     for (int_tp j = 0; j < this->layer_param_.top_size(); ++j) {
       int_tp data_dim = top[j]->count() / top[j]->shape(0);
