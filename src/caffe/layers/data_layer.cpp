#include <opencv2/core/core.hpp>

#include <stdint.h>

#include <string>
#include <vector>

#include "caffe/common.hpp"
#include "caffe/data_layers.hpp"
#include "caffe/layer.hpp"
#include "caffe/proto/caffe.pb.h"
#include "caffe/util/benchmark.hpp"
#include "caffe/util/io.hpp"

namespace caffe {

<<<<<<< HEAD
template<typename Dtype>
DataLayer<Dtype>::~DataLayer<Dtype>() {
  this->JoinPrefetchThread();
=======
template <typename Dtype>
DataLayer<Dtype>::DataLayer(const LayerParameter& param)
  : BasePrefetchingDataLayer<Dtype>(param),
    reader_(param) {
}

template <typename Dtype>
DataLayer<Dtype>::~DataLayer() {
  this->StopInternalThread();
>>>>>>> c6b9f580
}

template<typename Dtype>
void DataLayer<Dtype>::DataLayerSetUp(const vector<Blob<Dtype>*>& bottom,
<<<<<<< HEAD
                                      const vector<Blob<Dtype>*>& top) {
  // Initialize DB
  db_.reset(db::GetDB(this->layer_param_.data_param().backend()));
  db_->Open(this->layer_param_.data_param().source(), db::READ);
  cursor_.reset(db_->NewCursor());

  // Check if we should randomly skip a few data points
  if (this->layer_param_.data_param().rand_skip()) {
    unsigned int skip = caffe_rng_rand()
        % this->layer_param_.data_param().rand_skip();
    LOG(INFO)<< "Skipping first " << skip << " data points.";
    while (skip-- > 0) {
      cursor_->Next();
    }
  }
  // Read a data point, to initialize the prefetch and top blobs.
  Datum datum;
  datum.ParseFromString(cursor_->value());
=======
      const vector<Blob<Dtype>*>& top) {
  const int batch_size = this->layer_param_.data_param().batch_size();
  // Read a data point, and use it to initialize the top blob.
  Datum& datum = *(reader_.full().peek());

>>>>>>> c6b9f580
  // Use data_transformer to infer the expected blob shape from datum.
  vector<int> top_shape = this->data_transformer_->InferBlobShape(datum);
  this->transformed_data_.Reshape(top_shape);
  // Reshape top[0] and prefetch_data according to the batch_size.
<<<<<<< HEAD
  top_shape[0] = this->layer_param_.data_param().batch_size();
  this->prefetch_data_.Reshape(top_shape);
  top[0]->ReshapeLike(this->prefetch_data_);

  LOG(INFO)<< "output data size: " << top[0]->num() << ","
  << top[0]->channels() << "," << top[0]->height() << ","
  << top[0]->width();
=======
  top_shape[0] = batch_size;
  top[0]->Reshape(top_shape);
  for (int i = 0; i < this->PREFETCH_COUNT; ++i) {
    this->prefetch_[i].data_.Reshape(top_shape);
  }
  LOG(INFO) << "output data size: " << top[0]->num() << ","
      << top[0]->channels() << "," << top[0]->height() << ","
      << top[0]->width();
>>>>>>> c6b9f580
  // label
  if (this->output_labels_) {
    vector<int> label_shape(1, batch_size);
    top[1]->Reshape(label_shape);
    for (int i = 0; i < this->PREFETCH_COUNT; ++i) {
      this->prefetch_[i].label_.Reshape(label_shape);
    }
  }
}

<<<<<<< HEAD
// This function is used to create a thread that prefetches the data.
template<typename Dtype>
void DataLayer<Dtype>::InternalThreadEntry() {
=======
// This function is called on prefetch thread
template<typename Dtype>
void DataLayer<Dtype>::load_batch(Batch<Dtype>* batch) {
>>>>>>> c6b9f580
  CPUTimer batch_timer;
  batch_timer.Start();
  double read_time = 0;
  double trans_time = 0;
  CPUTimer timer;
  CHECK(batch->data_.count());
  CHECK(this->transformed_data_.count());

  // Reshape according to the first datum of each batch
  // on single input batches allows for inputs of varying dimension.
  const int batch_size = this->layer_param_.data_param().batch_size();
  Datum& datum = *(reader_.full().peek());
  // Use data_transformer to infer the expected blob shape from datum.
  vector<int> top_shape = this->data_transformer_->InferBlobShape(datum);
  this->transformed_data_.Reshape(top_shape);
  // Reshape batch according to the batch_size.
  top_shape[0] = batch_size;
  batch->data_.Reshape(top_shape);

  Dtype* top_data = batch->data_.mutable_cpu_data();
  Dtype* top_label = NULL;  // suppress warnings about uninitialized variables

  if (this->output_labels_) {
    top_label = batch->label_.mutable_cpu_data();
  }
  for (int item_id = 0; item_id < batch_size; ++item_id) {
    timer.Start();
    // get a datum
    Datum& datum = *(reader_.full().pop("Waiting for data"));
    read_time += timer.MicroSeconds();
    timer.Start();
    // Apply data transformations (mirror, scale, crop...)
    int offset = batch->data_.offset(item_id);
    this->transformed_data_.set_cpu_data(top_data + offset);
    this->data_transformer_->Transform(datum, &(this->transformed_data_));
    // Copy label.
    if (this->output_labels_) {
      top_label[item_id] = datum.label();
    }
    trans_time += timer.MicroSeconds();
<<<<<<< HEAD
    timer.Start();
    // go to the next item.
    cursor_->Next();
    if (!cursor_->valid()) {
      DLOG(INFO)<< "Restarting data prefetching from start.";
      cursor_->SeekToFirst();
    }
=======

    reader_.free().push(const_cast<Datum*>(&datum));
>>>>>>> c6b9f580
  }
  timer.Stop();
  batch_timer.Stop();
  DLOG(INFO)<< "Prefetch batch: " << batch_timer.MilliSeconds() << " ms.";
  DLOG(INFO)<< "     Read time: " << read_time / 1000 << " ms.";
  DLOG(INFO)<< "Transform time: " << trans_time / 1000 << " ms.";
}

INSTANTIATE_CLASS(DataLayer);
REGISTER_LAYER_CLASS(Data);

}  // namespace caffe<|MERGE_RESOLUTION|>--- conflicted
+++ resolved
@@ -14,73 +14,36 @@
 
 namespace caffe {
 
-<<<<<<< HEAD
+
 template<typename Dtype>
-DataLayer<Dtype>::~DataLayer<Dtype>() {
-  this->JoinPrefetchThread();
-=======
-template <typename Dtype>
 DataLayer<Dtype>::DataLayer(const LayerParameter& param)
-  : BasePrefetchingDataLayer<Dtype>(param),
-    reader_(param) {
+    : BasePrefetchingDataLayer<Dtype>(param), reader_(param) {
 }
 
-template <typename Dtype>
+template<typename Dtype>
 DataLayer<Dtype>::~DataLayer() {
   this->StopInternalThread();
->>>>>>> c6b9f580
 }
 
 template<typename Dtype>
 void DataLayer<Dtype>::DataLayerSetUp(const vector<Blob<Dtype>*>& bottom,
-<<<<<<< HEAD
                                       const vector<Blob<Dtype>*>& top) {
-  // Initialize DB
-  db_.reset(db::GetDB(this->layer_param_.data_param().backend()));
-  db_->Open(this->layer_param_.data_param().source(), db::READ);
-  cursor_.reset(db_->NewCursor());
-
-  // Check if we should randomly skip a few data points
-  if (this->layer_param_.data_param().rand_skip()) {
-    unsigned int skip = caffe_rng_rand()
-        % this->layer_param_.data_param().rand_skip();
-    LOG(INFO)<< "Skipping first " << skip << " data points.";
-    while (skip-- > 0) {
-      cursor_->Next();
-    }
-  }
-  // Read a data point, to initialize the prefetch and top blobs.
-  Datum datum;
-  datum.ParseFromString(cursor_->value());
-=======
-      const vector<Blob<Dtype>*>& top) {
   const int batch_size = this->layer_param_.data_param().batch_size();
   // Read a data point, and use it to initialize the top blob.
   Datum& datum = *(reader_.full().peek());
 
->>>>>>> c6b9f580
   // Use data_transformer to infer the expected blob shape from datum.
   vector<int> top_shape = this->data_transformer_->InferBlobShape(datum);
   this->transformed_data_.Reshape(top_shape);
   // Reshape top[0] and prefetch_data according to the batch_size.
-<<<<<<< HEAD
-  top_shape[0] = this->layer_param_.data_param().batch_size();
-  this->prefetch_data_.Reshape(top_shape);
-  top[0]->ReshapeLike(this->prefetch_data_);
-
-  LOG(INFO)<< "output data size: " << top[0]->num() << ","
-  << top[0]->channels() << "," << top[0]->height() << ","
-  << top[0]->width();
-=======
   top_shape[0] = batch_size;
   top[0]->Reshape(top_shape);
   for (int i = 0; i < this->PREFETCH_COUNT; ++i) {
     this->prefetch_[i].data_.Reshape(top_shape);
   }
-  LOG(INFO) << "output data size: " << top[0]->num() << ","
-      << top[0]->channels() << "," << top[0]->height() << ","
-      << top[0]->width();
->>>>>>> c6b9f580
+  LOG(INFO)<< "output data size: " << top[0]->num() << ","
+  << top[0]->channels() << "," << top[0]->height() << ","
+  << top[0]->width();
   // label
   if (this->output_labels_) {
     vector<int> label_shape(1, batch_size);
@@ -91,15 +54,9 @@
   }
 }
 
-<<<<<<< HEAD
-// This function is used to create a thread that prefetches the data.
-template<typename Dtype>
-void DataLayer<Dtype>::InternalThreadEntry() {
-=======
 // This function is called on prefetch thread
 template<typename Dtype>
 void DataLayer<Dtype>::load_batch(Batch<Dtype>* batch) {
->>>>>>> c6b9f580
   CPUTimer batch_timer;
   batch_timer.Start();
   double read_time = 0;
@@ -140,18 +97,7 @@
       top_label[item_id] = datum.label();
     }
     trans_time += timer.MicroSeconds();
-<<<<<<< HEAD
-    timer.Start();
-    // go to the next item.
-    cursor_->Next();
-    if (!cursor_->valid()) {
-      DLOG(INFO)<< "Restarting data prefetching from start.";
-      cursor_->SeekToFirst();
-    }
-=======
-
     reader_.free().push(const_cast<Datum*>(&datum));
->>>>>>> c6b9f580
   }
   timer.Stop();
   batch_timer.Stop();
