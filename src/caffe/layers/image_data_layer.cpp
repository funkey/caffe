--- conflicted
+++ resolved
@@ -82,13 +82,8 @@
   const int_tp batch_size = this->layer_param_.image_data_param().batch_size();
   CHECK_GT(batch_size, 0) << "Positive batch size required";
   top_shape[0] = batch_size;
-<<<<<<< HEAD
-  for (int_tp i = 0; i < this->PREFETCH_COUNT; ++i) {
-    this->prefetch_[i].data_.Reshape(top_shape);
-=======
-  for (int i = 0; i < this->prefetch_.size(); ++i) {
+  for (int_tp i = 0; i < this->prefetch_.size(); ++i) {
     this->prefetch_[i]->data_.Reshape(top_shape);
->>>>>>> 8065c189
   }
   top[0]->Reshape(top_shape);
 
@@ -98,13 +93,8 @@
   // label
   vector<int_tp> label_shape(1, batch_size);
   top[1]->Reshape(label_shape);
-<<<<<<< HEAD
-  for (int_tp i = 0; i < this->PREFETCH_COUNT; ++i) {
-    this->prefetch_[i].label_.Reshape(label_shape);
-=======
-  for (int i = 0; i < this->prefetch_.size(); ++i) {
+  for (int_tp i = 0; i < this->prefetch_.size(); ++i) {
     this->prefetch_[i]->label_.Reshape(label_shape);
->>>>>>> 8065c189
   }
 }
 
